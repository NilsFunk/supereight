--- conflicted
+++ resolved
@@ -40,7 +40,7 @@
                                const float            step,
                                const float            largestep) {
 
-  const int voxelsize = volume._dim / volume._size;
+  const int voxelsize = volume._extent / volume._size;
   auto select_depth = [](const auto& val){ return val.x; };
   if (tnear < tfar) {
     // first walk with largesteps until we found a hit
@@ -58,13 +58,8 @@
           continue;
         }
         f_tt = data.x;
-<<<<<<< HEAD
         if(f_tt <= 0.1 && f_tt >= -0.5f){
           f_tt = volume.interp(position, 1, select_depth);
-=======
-        if (f_tt <= 0.1 && f_tt >= -0.5f) {
-          f_tt = volume.interp(position, select_depth);
->>>>>>> 8d9fac63
         }
         if (f_tt < 0)                  // got it, jump out of inner loop
           break;
