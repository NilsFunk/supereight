--- conflicted
+++ resolved
@@ -121,13 +121,8 @@
           if (!node_ptr) {
             HashType k = map_index.hash(voxel.x(), voxel.y(), voxel.z(),
                 std::min(tree_depth, leaves_depth));
-<<<<<<< HEAD
-            unsigned int idx = ++(voxelCount);
-            if (idx < reserved) {
-=======
             unsigned int idx = voxelCount++;
             if(idx < reserved) {
->>>>>>> 91e4b834
               allocationList[idx] = k;
             }
           } else if (tree_depth >= leaves_depth) {
