/*
 Copyright 2016 Emanuele Vespa, Imperial College London

 Redistribution and use in source and binary forms, with or without
 modification, are permitted provided that the following conditions are met:

 1. Redistributions of source code must retain the above copyright notice, this
 list of conditions and the following disclaimer.

 2. Redistributions in binary form must reproduce the above copyright notice,
 this list of conditions and the following disclaimer in the documentation
 and/or other materials provided with the distribution.

 3. Neither the name of the copyright holder nor the names of its contributors
 may be used to endorse or promote products derived from this software without
 specific prior written permission.

 THIS SOFTWARE IS PROVIDED BY THE COPYRIGHT HOLDERS AND CONTRIBUTORS "AS IS" AND
 ANY EXPRESS OR IMPLIED WARRANTIES, INCLUDING, BUT NOT LIMITED TO, THE IMPLIED
 WARRANTIES OF MERCHANTABILITY AND FITNESS FOR A PARTICULAR PURPOSE ARE
 DISCLAIMED. IN NO EVENT SHALL THE COPYRIGHT HOLDER OR CONTRIBUTORS BE LIABLE
 FOR ANY DIRECT, INDIRECT, INCIDENTAL, SPECIAL, EXEMPLARY, OR CONSEQUENTIAL
 DAMAGES (INCLUDING, BUT NOT LIMITED TO, PROCUREMENT OF SUBSTITUTE GOODS OR
 SERVICES; LOSS OF USE, DATA, OR PROFITS; OR BUSINESS INTERRUPTION) HOWEVER
 CAUSED AND ON ANY THEORY OF LIABILITY, WHETHER IN CONTRACT, STRICT LIABILITY,
 OR TORT (INCLUDING NEGLIGENCE OR OTHERWISE) ARISING IN ANY WAY OUT OF THE USE
 OF THIS SOFTWARE, EVEN IF ADVISED OF THE POSSIBILITY OF SUCH DAMAGE.
 */
#ifndef VOLUME_TEMPLATE_H
#define VOLUME_TEMPLATE_H

#include <iostream>
#include <memory>
#include <se/voxel_traits.hpp>
#include <se/utils/memory_pool.hpp>
#include <se/octree.hpp>
#include <type_traits>
#include <cstring>
#include <Eigen/Dense>

/*
 * Value between 0.f and 1.f. Defines the sample point position relative to the
 * voxel anchor.  E.g. 0.5f means that the point sample corresponds to the
 * center of the voxel.
 */
#define SAMPLE_POINT_POSITION 0.5f

template <typename T>
class Void {};

/**
 * Continuous volume abstraction
 * Sparse, dynamically allocated storage accessed through the
 * appropriate indexer (octree/hash table).
 * */
template <typename FieldType, template<typename> class DiscreteMapT>
class VolumeTemplate {

  public:
    typedef voxel_traits<FieldType> traits_type;
    typedef typename traits_type::value_type value_type;
    typedef FieldType field_type;

    static const Eigen::Vector3f voxel_offset; 

    VolumeTemplate(){};
    VolumeTemplate(unsigned int r, float d, DiscreteMapT<FieldType>* m) :
      _map_index(m) {
<<<<<<< HEAD
        _size = s;
        _dim = d;

        static_assert(SAMPLE_POINT_POSITION >= 0.f && SAMPLE_POINT_POSITION <= 1.f,
            "SAMPLE_POINT_POSITION should be in range [0.f, 1.f]");
=======
        _size = r;
        _extent = d;
>>>>>>> 8d9fac63
      };

    inline Eigen::Vector3f pos(const Eigen::Vector3i & p) const {
      static const float voxelSize = _extent/_size;
      return p.cast<float>() * voxelSize;
    }

    void set(const  Eigen::Vector3f& , const value_type& ) {}

    value_type operator[](const Eigen::Vector3f& p) const {
      const float inverseVoxelSize = _size/_extent;
      const Eigen::Vector3i scaled_pos = (p * inverseVoxelSize).cast<int>();
      return _map_index->get(scaled_pos.x(), scaled_pos.y(), scaled_pos.z());
    }

    value_type get(const Eigen::Vector3f & p) const {
<<<<<<< HEAD
      const float inverseVoxelSize = _size/_dim;
      const Eigen::Vector4i scaled_pos = (inverseVoxelSize * p.homogeneous()
          - voxel_offset.homogeneous()).cast<int>();
        return _map_index->get_fine(scaled_pos.x(), 
                                    scaled_pos.y(), 
=======
      const float inverseVoxelSize = _size/_extent;
      const Eigen::Vector4i scaled_pos = (inverseVoxelSize * p.homogeneous()).cast<int>();
        return _map_index->get_fine(scaled_pos.x(),
                                    scaled_pos.y(),
>>>>>>> 8d9fac63
                                    scaled_pos.z());
    }

    value_type operator[](const Eigen::Vector3f p) const {
      return _map_index->get(p.x(), p.y(), p.z());
    }

    template <typename FieldSelector>
    float interp(const Eigen::Vector3f& pos, FieldSelector select) const {
<<<<<<< HEAD
      const float inverseVoxelSize = _size / _dim;
      Eigen::Vector3f discrete_pos = inverseVoxelSize * pos - voxel_offset;
=======
      const float inverseVoxelSize = _size / _extent;
      Eigen::Vector3f discrete_pos = inverseVoxelSize * pos;
>>>>>>> 8d9fac63
      return _map_index->interp(discrete_pos, select);
    }

  /*! \brief Interp voxel value at metric position  (x,y,z)
   * \param pos three-dimensional coordinates in which each component belongs 
   * to the interval [0, _dim]
   * \param stride distance between neighbouring sampling point, in voxels.
   * Must be >= 1
   * \return signed distance function value at voxel position (x, y, z)
   */
    template <typename FieldSelector>
    float interp(const Eigen::Vector3f& pos, const int h, FieldSelector select) const {
      const float inverseVoxelSize = _size / _dim;
      Eigen::Vector3f discrete_pos = (inverseVoxelSize * pos) - voxel_offset;
      return _map_index->interp(discrete_pos, h, select);
    }

    /*! \brief Compute gradient at metric position  (x,y,z)
     * \param pos three-dimensional coordinates in which each component belongs 
     * to the interval [0, _dim]
     * \return signed distance function value at voxel position (x, y, z)
     */
    template <typename FieldSelector>
    Eigen::Vector3f grad(const Eigen::Vector3f& pos, FieldSelector select) const {
const float inverseVoxelSize = _size / _dim;
      Eigen::Vector3f discrete_pos = inverseVoxelSize * pos;
      return _map_index->grad(discrete_pos, 1.f, select);
    }

<<<<<<< HEAD
    /*! \brief Compute gradient at metric position  (x,y,z)
     * \param pos three-dimensional coordinates in which each component belongs 
     * to the interval [0, _dim]
     * \param stride distance between neighbouring sampling point, in voxels.
     * Must be >= 1
     * \return signed distance function value at voxel position (x, y, z)
     */
    template <typename FieldSelector>
    Eigen::Vector3f grad(const Eigen::Vector3f& pos, 
        const int h, 
        FieldSelector select) const {
      const float inverseVoxelSize = _size / _dim;
      Eigen::Vector3f discrete_pos = inverseVoxelSize * pos - voxel_offset;
      return _map_index->grad(discrete_pos, h, select);
=======
      const float inverseVoxelSize = _size / _extent;
      Eigen::Vector3f discrete_pos = inverseVoxelSize * pos;
      return _map_index->grad(discrete_pos, select);
>>>>>>> 8d9fac63
    }

    unsigned int _size;
    float _extent;
    std::vector<se::key_t> _allocationList;
    DiscreteMapT<FieldType> * _map_index;

  private:

    inline Eigen::Vector3i pos(const Eigen::Vector3f & p) const {
      static const float inverseVoxelSize = _size/_extent;
      return (inverseVoxelSize * p).cast<int>();
    }
};

template <typename FieldType, template<typename> class DiscreteMapT> 
const Eigen::Vector3f VolumeTemplate<FieldType, DiscreteMapT>::voxel_offset = 
  Eigen::Vector3f::Constant(SAMPLE_POINT_POSITION);
#endif<|MERGE_RESOLUTION|>--- conflicted
+++ resolved
@@ -64,18 +64,12 @@
     static const Eigen::Vector3f voxel_offset; 
 
     VolumeTemplate(){};
-    VolumeTemplate(unsigned int r, float d, DiscreteMapT<FieldType>* m) :
+    VolumeTemplate(unsigned int s, float d, DiscreteMapT<FieldType>* m) :
       _map_index(m) {
-<<<<<<< HEAD
         _size = s;
-        _dim = d;
-
+        _extent = d;
         static_assert(SAMPLE_POINT_POSITION >= 0.f && SAMPLE_POINT_POSITION <= 1.f,
             "SAMPLE_POINT_POSITION should be in range [0.f, 1.f]");
-=======
-        _size = r;
-        _extent = d;
->>>>>>> 8d9fac63
       };
 
     inline Eigen::Vector3f pos(const Eigen::Vector3i & p) const {
@@ -92,18 +86,11 @@
     }
 
     value_type get(const Eigen::Vector3f & p) const {
-<<<<<<< HEAD
-      const float inverseVoxelSize = _size/_dim;
+      const float inverseVoxelSize = _size/_extent;
       const Eigen::Vector4i scaled_pos = (inverseVoxelSize * p.homogeneous()
           - voxel_offset.homogeneous()).cast<int>();
         return _map_index->get_fine(scaled_pos.x(), 
                                     scaled_pos.y(), 
-=======
-      const float inverseVoxelSize = _size/_extent;
-      const Eigen::Vector4i scaled_pos = (inverseVoxelSize * p.homogeneous()).cast<int>();
-        return _map_index->get_fine(scaled_pos.x(),
-                                    scaled_pos.y(),
->>>>>>> 8d9fac63
                                     scaled_pos.z());
     }
 
@@ -113,13 +100,8 @@
 
     template <typename FieldSelector>
     float interp(const Eigen::Vector3f& pos, FieldSelector select) const {
-<<<<<<< HEAD
-      const float inverseVoxelSize = _size / _dim;
+      const float inverseVoxelSize = _size / _extent;
       Eigen::Vector3f discrete_pos = inverseVoxelSize * pos - voxel_offset;
-=======
-      const float inverseVoxelSize = _size / _extent;
-      Eigen::Vector3f discrete_pos = inverseVoxelSize * pos;
->>>>>>> 8d9fac63
       return _map_index->interp(discrete_pos, select);
     }
 
@@ -132,7 +114,7 @@
    */
     template <typename FieldSelector>
     float interp(const Eigen::Vector3f& pos, const int h, FieldSelector select) const {
-      const float inverseVoxelSize = _size / _dim;
+      const float inverseVoxelSize = _size / _extent;
       Eigen::Vector3f discrete_pos = (inverseVoxelSize * pos) - voxel_offset;
       return _map_index->interp(discrete_pos, h, select);
     }
@@ -144,12 +126,11 @@
      */
     template <typename FieldSelector>
     Eigen::Vector3f grad(const Eigen::Vector3f& pos, FieldSelector select) const {
-const float inverseVoxelSize = _size / _dim;
+const float inverseVoxelSize = _size / _extent;
       Eigen::Vector3f discrete_pos = inverseVoxelSize * pos;
       return _map_index->grad(discrete_pos, 1.f, select);
     }
 
-<<<<<<< HEAD
     /*! \brief Compute gradient at metric position  (x,y,z)
      * \param pos three-dimensional coordinates in which each component belongs 
      * to the interval [0, _dim]
@@ -161,14 +142,9 @@
     Eigen::Vector3f grad(const Eigen::Vector3f& pos, 
         const int h, 
         FieldSelector select) const {
-      const float inverseVoxelSize = _size / _dim;
+      const float inverseVoxelSize = _size / _extent;
       Eigen::Vector3f discrete_pos = inverseVoxelSize * pos - voxel_offset;
       return _map_index->grad(discrete_pos, h, select);
-=======
-      const float inverseVoxelSize = _size / _extent;
-      Eigen::Vector3f discrete_pos = inverseVoxelSize * pos;
-      return _map_index->grad(discrete_pos, select);
->>>>>>> 8d9fac63
     }
 
     unsigned int _size;
