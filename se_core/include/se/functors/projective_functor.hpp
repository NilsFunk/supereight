--- conflicted
+++ resolved
@@ -45,7 +45,7 @@
   class projective_functor {
 
     public:
-<<<<<<< HEAD
+      EIGEN_MAKE_ALIGNED_OPERATOR_NEW
       projective_functor(MapT<FieldType>& map, 
                          UpdateF f, 
                          const Sophus::SE3f& Tcw, 
@@ -53,14 +53,7 @@
                          const Eigen::Vector3f& offset, 
                          const Eigen::Vector2i framesize) : 
         _map(map), _function(f), _Tcw(Tcw), _K(K), _offset(offset), 
-        _frame_size(framesize) {
-=======
-      EIGEN_MAKE_ALIGNED_OPERATOR_NEW
-      projective_functor(MapT<FieldType>& map, UpdateF f, const Sophus::SE3f& Tcw, 
-          const Eigen::Matrix4f& K, const Eigen::Vector2i framesize) : 
-        _map(map), _function(f), _Tcw(Tcw), _K(K), _frame_size(framesize) {
->>>>>>> 1a40e9f0
-      } 
+        _frame_size(framesize) {} 
 
       void build_active_list() {
         using namespace std::placeholders;
